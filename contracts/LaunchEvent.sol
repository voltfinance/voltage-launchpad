--- conflicted
+++ resolved
@@ -301,14 +301,6 @@
         user.hasWithdrawnPair = true;
 
         if (msg.sender == issuer) {
-<<<<<<< HEAD
-=======
-            require(
-                block.timestamp > phaseOne + PHASE_ONE_DURATION + PHASE_TWO_DURATION + issuerTimelock,
-                "LaunchEvent: can't withdraw before issuer's timelock"
-            );
-
->>>>>>> 5d2365cc
             pair.transfer(issuer, lpSupply / 2);
 
             if (tokenReserve > 0) {
